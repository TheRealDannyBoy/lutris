import os
import subprocess
from lutris.runners.runner import Runner
from lutris.util.display import get_current_resolution
from lutris.util.log import logger


class mednafen(Runner):
    human_name = "Mednafen"
    description = ("Multi-system emulator including NES, GB(A), PC Engine "
                   "support.")
    platform = ("Atari Lynx, GameBoy, GameBoy Color, "
                "GameBoy Advance, NES, PC Engine (TurboGrafx 16), PC-FX, "
                "SuperGrafx, NeoGeo Pocket, NeoGeo Pocket Color, WonderSwan")
    runner_executable = 'mednafen/bin/mednafen'
    machine_choices = (
        ("NES", "nes"),
        ("PC Engine", "pce"),
        ('Game Boy', 'gb'),
        ('Game Boy Advance', 'gba'),
        ('Playstation', 'psx')
    )
    game_options = [
        {
            "option": "main_file",
            "type": "file",
            "label": "ROM file",
            'help': ("The game data, commonly called a ROM image. \n"
                     "Mednafen supports GZIP and ZIP compressed ROMs.")
        },
        {
            "option": "machine",
            "type": "choice",
            "label": "Machine type",
            "choices": machine_choices,
            'help': ("The emulated machine.")
        }
    ]
    runner_options = [
        {
            "option": "fs",
            "type": "bool",
            "label": "Fullscreen",
            "default": False,
        },
        {
            "option": "stretch",
            "type": "choice",
            "label": "Aspect ratio",
            "choices": (
                ("Disabled", "0"),
                ("Stretched", "full"),
                ("Preserve aspect ratio", "aspect"),
                ("Integer scale", "aspect_int"),
                ("Multiple of 2 scale", "aspect_mult2"),
            ),
            "default": "0"
        },
        {
            "option": "scaler",
            "type": "choice",
            "label": "Video scaler",
            "choices": (
                ("none", "none"),
                ("hq2x", "hq2x"),
                ("hq3x", "hq3x"),
                ("hq4x", "hq4x"),
                ("scale2x", "scale2x"),
                ("scale3x", "scale3x"),
                ("scale4x", "scale4x"),
                ("2xsai", "2xsai"),
                ("super2xsai", "super2xsai"),
                ("supereagle", "supereagle"),
                ("nn2x", "nn2x"),
                ("nn3x", "nn3x"),
                ("nn4x", "nn4x"),
                ("nny2x", "nny2x"),
                ("nny3x", "nny3x"),
                ("nny4x", "nny4x"),
            ),
            "default": "hq4x",
        }
    ]

    def find_joysticks(self):
        """ Detect connected joysticks and return their ids """
        joy_ids = []
        if not self.is_installed:
            return []
        output = subprocess.Popen([self.get_executable(), "dummy"],
<<<<<<< HEAD
                                  stdout=subprocess.PIPE).communicate()[0]
        ouput = str(output).split("\n")
=======
                                  stdout=subprocess.PIPE,
                                  universal_newlines=True).communicate()[0]
        ouput = output.split("\n")
>>>>>>> 94009706
        found = False
        joy_list = []
        for line in ouput:
            if found and "Joystick" in line:
                joy_list.append(line)
            else:
                found = False
            if "Initializing joysticks" in line:
                found = True

        for joy in joy_list:
            index = joy.find("Unique ID:")
            joy_id = joy[index + 11:]
            logger.debug('Joystick found id %s ' % joy_id)
            joy_ids.append(joy_id)
        return joy_ids

    def set_joystick_controls(self, joy_ids, machine):
        """ Setup joystick mappings per machine """

        # Button mappings (based on Xbox360 controller)
        BTN_A = "00000000"
        BTN_B = "00000001"
        # BTN_X = "00000002"
        # BTN_Y = "00000003"
        BTN_R = "00000004"
        BTN_L = "00000005"
        BTN_SELECT = "00000006"
        BTN_START = "00000007"
        # BTN_HOME = "00000008"
        # BTN_THUMB_L = "00000009"
        # BTN_THUMB_R = "00000010"
        AXIS_UP = "0000c001"
        AXIS_DOWN = "00008001"
        AXIS_LEFT = "0000c000"
        AXIS_RIGHT = "00008000"

        nes_controls = [
            "-nes.input.port1.gamepad.a",
            "joystick {} {}".format(joy_ids[0], BTN_B),
            "-nes.input.port1.gamepad.b",
            "joystick {} {}".format(joy_ids[0], BTN_A),
            "-nes.input.port1.gamepad.start",
            "joystick {} {}".format(joy_ids[0], BTN_START),
            "-nes.input.port1.gamepad.select",
            "joystick {} {}".format(joy_ids[0], BTN_SELECT),
            "-nes.input.port1.gamepad.up",
            "joystick {} {}".format(joy_ids[0], AXIS_UP),
            "-nes.input.port1.gamepad.down",
            "joystick {} {}".format(joy_ids[0], AXIS_DOWN),
            "-nes.input.port1.gamepad.left",
            "joystick {} {}".format(joy_ids[0], AXIS_LEFT),
            "-nes.input.port1.gamepad.right",
            "joystick {} {}".format(joy_ids[0], AXIS_RIGHT),
        ]

        gba_controls = [
            "-gba.input.builtin.gamepad.a",
            "joystick {} {}".format(joy_ids[0], BTN_B),
            "-gba.input.builtin.gamepad.b",
            "joystick {} {}".format(joy_ids[0], BTN_A),
            "-gba.input.builtin.gamepad.shoulder_r",
            "joystick {} {}".format(joy_ids[0], BTN_R),
            "-gba.input.builtin.gamepad.shoulder_l",
            "joystick {} {}".format(joy_ids[0], BTN_L),
            "-gba.input.builtin.gamepad.start",
            "joystick {} {}".format(joy_ids[0], BTN_START),
            "-gba.input.builtin.gamepad.select",
            "joystick {} {}".format(joy_ids[0], BTN_SELECT),
            "-gba.input.builtin.gamepad.up",
            "joystick {} {}".format(joy_ids[0], AXIS_UP),
            "-gba.input.builtin.gamepad.down",
            "joystick {} {}".format(joy_ids[0], AXIS_DOWN),
            "-gba.input.builtin.gamepad.left",
            "joystick {} {}".format(joy_ids[0], AXIS_LEFT),
            "-gba.input.builtin.gamepad.right",
            "joystick {} {}".format(joy_ids[0], AXIS_RIGHT),
        ]

        gb_controls = [
            "-gb.input.builtin.gamepad.a",
            "joystick {} {}".format(joy_ids[0], BTN_B),
            "-gb.input.builtin.gamepad.b",
            "joystick {} {}".format(joy_ids[0], BTN_A),
            "-gb.input.builtin.gamepad.start",
            "joystick {} {}".format(joy_ids[0], BTN_START),
            "-gb.input.builtin.gamepad.select",
            "joystick {} {}".format(joy_ids[0], BTN_SELECT),
            "-gb.input.builtin.gamepad.up",
            "joystick {} {}".format(joy_ids[0], AXIS_UP),
            "-gb.input.builtin.gamepad.down",
            "joystick {} {}".format(joy_ids[0], AXIS_DOWN),
            "-gb.input.builtin.gamepad.left",
            "joystick {} {}".format(joy_ids[0], AXIS_LEFT),
            "-gb.input.builtin.gamepad.right",
            "joystick {} {}".format(joy_ids[0], AXIS_RIGHT),
        ]

        pce_controls = [
            "-pce.input.port1.gamepad.i",
            "joystick {} {}".format(joy_ids[0], BTN_B),
            "-pce.input.port1.gamepad.ii",
            "joystick {} {}".format(joy_ids[0], BTN_A),
            "-pce.input.port1.gamepad.run",
            "joystick {} {}".format(joy_ids[0], BTN_START),
            "-pce.input.port1.gamepad.select",
            "joystick {} {}".format(joy_ids[0], BTN_SELECT),
            "-pce.input.port1.gamepad.up",
            "joystick {} {}".format(joy_ids[0], AXIS_UP),
            "-pce.input.port1.gamepad.down",
            "joystick {} {}".format(joy_ids[0], AXIS_DOWN),
            "-pce.input.port1.gamepad.left",
            "joystick {} {}".format(joy_ids[0], AXIS_LEFT),
            "-pce.input.port1.gamepad.right",
            "joystick {} {}".format(joy_ids[0], AXIS_RIGHT),
        ]

        if machine == "pce":
            controls = pce_controls
        elif machine == "nes":
            controls = nes_controls
        elif machine == "gba":
            controls = gba_controls
        elif machine == "gb":
            controls = gb_controls
        else:
            controls = []
        return controls

    def play(self):
        """Runs the game"""
        rom = self.game_config.get('main_file') or ''
        machine = self.game_config.get('machine') or ''

        fullscreen = self.runner_config.get("fs") or "0"
        if fullscreen is True:
            fullscreen = "1"
        elif fullscreen is False:
            fullscreen = "0"

        stretch = self.runner_config.get('stretch') or "0"
        scaler = self.runner_config.get('scaler') or "hq4x"

        resolution = get_current_resolution()
        (resolutionx, resolutiony) = resolution.split("x")
        xres = str(resolutionx)
        yres = str(resolutiony)
        options = ["-fs", fullscreen,
                   "-" + machine + ".xres", xres,
                   "-" + machine + ".yres", yres,
                   "-" + machine + ".stretch", stretch,
                   "-" + machine + ".special", scaler,
                   "-" + machine + ".videoip", "1"]
        joy_ids = self.find_joysticks()
        if len(joy_ids) > 0:
            controls = self.set_joystick_controls(joy_ids, machine)
            for control in controls:
                options.append(control)
        else:
            logger.debug("No Joystick found")

        if not os.path.exists(rom):
            return {'error': 'FILE_NOT_FOUND', 'file': rom}

        command = [self.get_executable()]
        for option in options:
            command.append(option)
        command.append(rom)
        return {'command': command}<|MERGE_RESOLUTION|>--- conflicted
+++ resolved
@@ -88,14 +88,9 @@
         if not self.is_installed:
             return []
         output = subprocess.Popen([self.get_executable(), "dummy"],
-<<<<<<< HEAD
-                                  stdout=subprocess.PIPE).communicate()[0]
-        ouput = str(output).split("\n")
-=======
                                   stdout=subprocess.PIPE,
                                   universal_newlines=True).communicate()[0]
         ouput = output.split("\n")
->>>>>>> 94009706
         found = False
         joy_list = []
         for line in ouput:
