"""Threading module, used to launch games while monitoring them."""

import io
import os
import sys
import fcntl
import shlex
import subprocess
import contextlib
from textwrap import dedent

from gi.repository import GLib

from lutris import settings
from lutris import runtime
from lutris.util.log import logger
from lutris.util import system
from lutris.util.signals import PID_HANDLERS, register_handler

WRAPPER_SCRIPT = os.path.join(os.path.dirname(os.path.abspath(sys.argv[0])), "lutris-wrapper")


class MonitoredCommand:
    """Exexcutes a commmand while keeping track of its state"""

    def __init__(
            self,
            command,
            runner=None,
            env=None,
            term=None,
            cwd=None,
            include_processes=None,
            exclude_processes=None,
            log_buffer=None,
    ):
        self.ready_state = True
        if env is None:
            self.env = {}
        else:
            self.env = env

        # not clear why this needs to be added, the path is already added in
        # the wrappper script.
        self.env['PYTHONPATH'] = ':'.join(sys.path)

        self.command = command
        self.runner = runner
        self.stop_func = lambda: True
        self.game_process = None
        self.return_code = None
        self.terminal = system.find_executable(term)
        self.is_running = True
<<<<<<< HEAD
        self.stdout = ""
=======
        self.daemon = True
>>>>>>> 2ddb0b30
        self.error = None
        self.log_handlers = [
            self.log_handler_stdout,
            self.log_handler_console_output,
        ]
        self.set_log_buffer(log_buffer)
        self.stdout_monitor = None
        self.include_processes = include_processes or []
        self.exclude_processes = exclude_processes or []

        # Keep a copy of previously running processes
        self.cwd = self.get_cwd(cwd)

        self._stdout = io.StringIO()

    @property
    def stdout(self):
        return self._stdout.getvalue()

    @property
    def wrapper_command(self):
        """Return launch arguments for the wrapper script"""

        return [
            WRAPPER_SCRIPT,
            str(len(self.include_processes)),
            str(len(self.exclude_processes)),
        ] + self.include_processes + self.exclude_processes + self.command

    def set_log_buffer(self, log_buffer):
        """Attach a TextBuffer to this command enables the buffer handler"""
        if not log_buffer:
            return
        self.log_buffer = log_buffer
        if self.log_handler_buffer not in self.log_handlers:
            self.log_handlers.append(self.log_handler_buffer)

    def get_cwd(self, cwd):
        """Return the current working dir of the game"""
        if not cwd:
            cwd = self.runner.working_dir if self.runner else "/tmp"
        return os.path.expanduser(cwd)

    def _get_environment(self):
        """Returns the calculated environment for the child process."""
        env = os.environ.copy()
        env.update(self.env)
        return env

    def start(self):
        """Run the thread."""
        logger.debug("Running %s", " ".join(self.wrapper_command))
        for key, value in self.env.items():
            logger.debug("ENV: %s=\"%s\"", key, value)
            pass

        if self.terminal:
            self.game_process = self.run_in_terminal()
        else:
            env = self._get_environment()
            self.game_process = self.execute_process(self.wrapper_command, env)

        if not self.game_process:
            logger.warning("No game process available")
            return

        register_handler(self.game_process.pid, self.on_stop)

        # make stdout nonblocking.
        fileno = self.game_process.stdout.fileno()
        fcntl.fcntl(
            fileno,
            fcntl.F_SETFL,
            fcntl.fcntl(fileno, fcntl.F_GETFL) | os.O_NONBLOCK
        )

        self.stdout_monitor = GLib.io_add_watch(
            self.game_process.stdout,
            GLib.IO_IN | GLib.IO_HUP,
            self.on_stdout_output,
        )

    def log_handler_stdout(self, line):
        """Add the line to this command's stdout attribute"""
        self._stdout.write(line)

    def log_handler_buffer(self, line):
        """Add the line to the associated LogBuffer object"""
        self.log_buffer.insert(self.log_buffer.get_end_iter(), line, -1)

    def log_handler_console_output(self, line):  # pylint: disable=no-self-use
        """Print the line to stdout"""
        with contextlib.suppress(BlockingIOError):
            sys.stdout.write(line)
            sys.stdout.flush()

    def on_stop(self, returncode):
        """Callback registered on the SIGCHLD handler"""
        logger.debug("The process has terminated with code %s", returncode)
        self.is_running = False
        self.return_code = returncode

        resume_stop = self.stop()
        if not resume_stop:
            logger.info("Full shutdown prevented")
            return False

        return False

    def on_stdout_output(self, stdout, condition):
        """Called by the stdout monitor to dispatch output to log handlers"""
        if condition == GLib.IO_HUP:
            self.stdout_monitor = None
            return False
        if not self.is_running:
            return False
        try:
            line = stdout.read(262144).decode("utf-8", errors="ignore")
        except ValueError:
            # file_desc might be closed
            return True
        if "winemenubuilder.exe" in line:
            return True
        for log_handler in self.log_handlers:
            log_handler(line)
        return True

    def run_in_terminal(self):
        """Write command in a script file and run it.

        Running it from a file is likely the only way to set env vars only
        for the command (not for the terminal app).
        It's also the only reliable way to keep the term open when the
        game is quit.
        """
        script_path = os.path.join(settings.CACHE_DIR, "run_in_term.sh")
        exported_environment = "\n".join(
            'export %s="%s" ' % (key, value)
            for key, value in self.env.items()
        )
        command = " ".join(['"%s"' % token for token in self.wrapper_command])
        with open(script_path, "w") as script_file:
            script_file.write(dedent(
                """#!/bin/sh
                cd "%s"
                %s
                exec %s
                """ % (self.cwd, exported_environment, command)
            ))
            os.chmod(script_path, 0o744)
        return self.execute_process([self.terminal, "-e", script_path])

    def execute_process(self, command, env=None):
        """Execute and return a subprocess"""
        try:
            if self.cwd and not system.path_exists(self.cwd):
                os.makedirs(self.cwd)

            return subprocess.Popen(
                command,
                bufsize=1,
                stdout=subprocess.PIPE,
                stderr=subprocess.STDOUT,
                cwd=self.cwd,
                env=env,
            )
        except OSError as ex:
            logger.exception("Failed to execute %s: %s", " ".join(command), ex)
            self.error = ex.strerror

    def stop(self):
        """Stops the current game process and cleans up the instance"""
        try:
            PID_HANDLERS.pop(self.game_process.pid)
        except KeyError:
            # This game has no stop handler
            pass

        try:
            self.game_process.terminate()
        except ProcessLookupError:  # process already dead.
            logger.debug("Management process looks dead already.")

        if hasattr(self, "stop_func"):
            resume_stop = self.stop_func()
            if not resume_stop:
                return False

        if self.stdout_monitor:
            logger.debug("Detaching logger")
            GLib.source_remove(self.stdout_monitor)
            self.stdout_monitor = None
        else:
            logger.debug("logger already detached")

        self.is_running = False
        self.ready_state = False
        return True


def exec_command(command):
    """Execute arbitrary command in a MonitoredCommand

    Used by the --exec command line flag.
    """
    command = MonitoredCommand(shlex.split(command), env=runtime.get_env())
    command.start()
    return command<|MERGE_RESOLUTION|>--- conflicted
+++ resolved
@@ -51,11 +51,6 @@
         self.return_code = None
         self.terminal = system.find_executable(term)
         self.is_running = True
-<<<<<<< HEAD
-        self.stdout = ""
-=======
-        self.daemon = True
->>>>>>> 2ddb0b30
         self.error = None
         self.log_handlers = [
             self.log_handler_stdout,
