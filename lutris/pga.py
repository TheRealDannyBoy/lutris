--- conflicted
+++ resolved
@@ -403,19 +403,7 @@
         )
         rows = cursor.execute(query)
         results = rows.fetchall()
-<<<<<<< HEAD
     return {result[0]: result[1] for result in results if result[0]}
-
-
-def fix_playtime(game):
-    """Fix a temporary glitch that happened with the playtime implementation"""
-    broken_playtime = game["playtime"]
-    if not broken_playtime.endswith(" hrs"):
-        logger.error("I don't know how to fix this playtime: %s", broken_playtime)
-        return
-    logger.warning("OMG, %s what have you done?! (%s)", game["name"], broken_playtime)
-    playtime = broken_playtime.split()[0]
-    sql.db_update(PGA_DB, "games", {"playtime": playtime}, ("id", game["id"]))
 
 def get_hidden_ids():
     """Return a list of game IDs to be excluded from the library view"""
@@ -433,7 +421,4 @@
     ignores_str = [str(game_id) for game_id in games]
     settings.write_setting("library_ignores",
                            ','.join(ignores_str),
-                           section="lutris")
-=======
-    return {result[0]: result[1] for result in results if result[0]}
->>>>>>> d3ee298e
+                           section="lutris")