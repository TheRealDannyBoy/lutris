"""Configuration dialogs"""
from gi.repository import Gtk

from lutris.config import LutrisConfig
from lutris.util.strings import slugify
from lutris.game import Game
from lutris import pga
import lutris.runners
from lutris.gui.config_boxes import GameBox,  RunnerBox, SystemBox
from lutris.util.strings import slugify


class GameDialogCommon(object):
    no_runner_label = "Select a runner from the list"

    def build_name_entry(self, name=None):
        """Build a text field containing the given name."""
        name_box = Gtk.HBox()
        name_label = Gtk.Label(label="Name")
        name_box.pack_start(name_label, False, False, 5)
        self.name_entry = Gtk.Entry()
        if name:
            self.name_entry.set_text(name)
        name_box.add(self.name_entry)
        self.vbox.pack_start(name_box, False, False, 5)

    @staticmethod
    def get_runner_liststore():
        """Build a ListStore with available runners."""
        runner_liststore = Gtk.ListStore(str, str)
        runner_liststore.append(("Select a runner from the list", ""))
        for runner_name in lutris.runners.__all__:
            runner_class = lutris.runners.import_runner(runner_name)
            runner = runner_class()
            if runner.is_installed():
                description = runner.description
                runner_liststore.append(
                    ("%s (%s)" % (runner_name, description), runner_name)
                )
        return runner_liststore

    @staticmethod
    def build_scrolled_window(widget):
        scrolled_window = Gtk.ScrolledWindow()
        scrolled_window.set_policy(Gtk.PolicyType.AUTOMATIC,
                                   Gtk.PolicyType.AUTOMATIC)
        scrolled_window.add_with_viewport(widget)
        scrolled_window.show_all()
        return scrolled_window

    def build_runner_dropdown(self):
        runner_liststore = self.get_runner_liststore()
        runner_dropdown = Gtk.ComboBox.new_with_model(runner_liststore)
        runner_dropdown.set_active(0)
        runner_dropdown.connect("changed", self.on_runner_changed)
        cell = Gtk.CellRendererText()
        runner_dropdown.pack_start(cell, True)
        runner_dropdown.add_attribute(cell, 'text', 0)
        self.vbox.pack_start(runner_dropdown, False, True, 5)

    def build_notebook(self):
        self.notebook = Gtk.Notebook()
        self.vbox.pack_start(self.notebook, True, True, 0)

    def add_notebook_tab(self, widget, label):
        self.notebook.append_page(widget, Gtk.Label(label=label))

    def clear_tabs(self):
        for i in range(self.notebook.get_n_pages(), 0, -1):
            self.notebook.remove_page(i - 1)

    def build_game_tab(self):
        if self.game and self.runner_name:
            self.game_box = GameBox(self.lutris_config, "game", self.game)
            game_sw = self.build_scrolled_window(self.game_box)
        elif self.runner_name:
            game = Game(None)
            game.runner_name = self.runner_name
            self.game_box = GameBox(self.lutris_config, "game", game)
            game_sw = self.build_scrolled_window(self.game_box)
        else:
            game_sw = Gtk.Label(label=self.no_runner_label)
            game_sw.show()
        self.add_notebook_tab(game_sw, "Game configuration")

    def build_runner_tab(self):
        if self.runner_name:
            self.runner_box = RunnerBox(self.lutris_config, "game",
                                        self.runner_name)
            runner_sw = self.build_scrolled_window(self.runner_box)
        else:
            runner_sw = Gtk.Label(label=self.no_runner_label)
            runner_sw.show()
        self.add_notebook_tab(runner_sw, "Runner configuration")

    def build_system_tab(self):
        self.system_box = SystemBox(self.lutris_config, "game")
        self.system_sw = self.build_scrolled_window(self.system_box)
        self.add_notebook_tab(self.system_sw, "System configuration")

    def build_action_area(self, label, button_callback):
        cancel_button = Gtk.Button(label="Cancel")
        cancel_button.connect("clicked", self.on_cancel_clicked)
        self.action_area.pack_start(cancel_button, True, True, 0)

        button = Gtk.Button(label=label)
        button.connect("clicked", button_callback)
        self.action_area.pack_start(button, True, True, 0)

    def on_cancel_clicked(self, widget=None):
        """Dialog destroy callback."""
        self.destroy()

    def on_save(self, _button):
        """OK button pressed in the Add Game Dialog."""
        name = self.name_entry.get_text()
<<<<<<< HEAD
=======

>>>>>>> c1a4d440
        if self.runner_name and name:
            self.lutris_config.config_type = 'game'
<<<<<<< HEAD
            if not self.lutris_config.game:
                self.lutris_config.game = slugify(name)
=======
            self.lutris_config["realname"] = name
            self.lutris_config["runner"] = self.runner_name
>>>>>>> c1a4d440
            self.lutris_config.save()
            self.slug = self.lutris_config.game
            runner_class = lutris.runners.import_runner(self.runner_name)
            runner = runner_class(self.lutris_config)
            pga.add_or_update(name, self.runner_name, slug=self.slug,
                              directory=runner.get_game_path(),
                              installed=1)
            self.destroy()


class AddGameDialog(Gtk.Dialog, GameDialogCommon):
    """Add game dialog class."""

    def __init__(self, parent, game=None):
        super(AddGameDialog, self).__init__()
        self.parent_window = parent
        self.lutris_config = LutrisConfig()
        self.game = game

        self.set_title("Add a new game")
        self.set_size_request(600, 500)
        if game:
            name = game.name
            self.runner_name = game.runner_name
            self.slug = game.slug
        else:
            name = None
            self.runner_name = None
            self.slug = None
        self.build_name_entry(name)
        self.build_runner_dropdown()
        self.build_notebook()

        self.build_game_tab()
        self.build_runner_tab()
        self.build_system_tab()

        self.build_action_area("Add", self.on_save)

        self.show_all()

    def on_runner_changed(self, widget):
        """Action called when runner drop down is changed."""
        runner_index = widget.get_active()
        current_page = self.notebook.get_current_page()
        self.clear_tabs()

        if runner_index == 0:
            self.runner_name = None
            self.lutris_config = LutrisConfig()
        else:
            self.runner_name = widget.get_model()[runner_index][1]
            # XXX DANGER ZONE
            self.lutris_config = LutrisConfig(runner=self.runner_name)

        self.build_game_tab()
        self.build_runner_tab()
        self.build_system_tab()
        self.notebook.set_current_page(current_page)

    def on_save(self, _button):
        name = self.name_entry.get_text()
        self.lutris_config.game = self.slug if self.slug else slugify(name)
        super(AddGameDialog, self).on_save(_button)


class EditGameConfigDialog(Gtk.Dialog, GameDialogCommon):
    """Game config edit dialog."""
    def __init__(self, parent, game):
        super(EditGameConfigDialog, self).__init__()
        self.parent_window = parent
        self.game = game
        self.lutris_config = game.config
        self.runner_name = game.runner_name
        game_name = game.name

        self.set_title("Edit game configuration for %s" % game_name)
        self.set_size_request(500, 550)

        self.build_name_entry(game_name)
        self.build_notebook()
        self.build_game_tab()
        self.build_runner_tab()
        self.build_system_tab()

        self.build_action_area("Edit", self.on_save)
        self.show_all()
        self.run()


class RunnerConfigDialog(Gtk.Dialog):
    """Runners management dialog."""
    def __init__(self, runner):
        Gtk.Dialog.__init__(self)
        runner_name = runner.__class__.__name__
        self.set_title("Configure %s" % runner_name)
        self.set_size_request(570, 500)
        self.runner_name = runner_name
        self.lutris_config = LutrisConfig(runner=runner_name)

        # Notebook for choosing between runner and system configuration
        self.notebook = Gtk.Notebook()
        self.vbox.pack_start(self.notebook, True, True, 0)

        # Runner configuration
        self.runner_config_vbox = RunnerBox(self.lutris_config, "runner",
                                            self.runner_name)
        runner_scrollwindow = Gtk.ScrolledWindow()
        runner_scrollwindow.set_policy(Gtk.PolicyType.AUTOMATIC,
                                       Gtk.PolicyType.AUTOMATIC)
        runner_scrollwindow.add_with_viewport(self.runner_config_vbox)
        self.notebook.append_page(runner_scrollwindow,
                                  Gtk.Label(label="Runner configuration"))

        # System configuration
        self.system_config_vbox = SystemBox(self.lutris_config, "runner")
        system_scrollwindow = Gtk.ScrolledWindow()
        system_scrollwindow.set_policy(Gtk.PolicyType.AUTOMATIC,
                                       Gtk.PolicyType.AUTOMATIC)
        system_scrollwindow.add_with_viewport(self.system_config_vbox)
        self.notebook.append_page(system_scrollwindow,
                                  Gtk.Label(label="System configuration"))

        # Action buttons
        cancel_button = Gtk.Button("Cancel")
        ok_button = Gtk.Button("Ok")
        self.action_area.pack_start(cancel_button, True, True, 0)
        self.action_area.pack_start(ok_button, True, True, 0)
        cancel_button.connect("clicked", self.close)
        ok_button.connect("clicked", self.ok_clicked)

        self.show_all()
        self.run()

    def close(self, _widget):
        self.destroy()

    def ok_clicked(self, _wigdet):
        self.lutris_config.config_type = "runner"
        self.lutris_config.save()
        self.destroy()


class SystemConfigDialog(Gtk.Dialog, GameDialogCommon):
    title = "System preferences"
    dialog_height = 500

    def __init__(self):
        super(SystemConfigDialog, self).__init__()
        self.set_title(self.title)
        self.set_size_request(500, self.dialog_height)
        self.lutris_config = LutrisConfig()
        self.system_config_vbox = SystemBox(self.lutris_config, 'system')
        self.vbox.pack_start(self.system_config_vbox, True, True, 0)

        self.build_action_area("Save", self.save_config)
        self.show_all()

    def save_config(self, widget):
        assert self.lutris_config.config_type == 'system'
        self.lutris_config.save()
        self.destroy()<|MERGE_RESOLUTION|>--- conflicted
+++ resolved
@@ -114,19 +114,10 @@
     def on_save(self, _button):
         """OK button pressed in the Add Game Dialog."""
         name = self.name_entry.get_text()
-<<<<<<< HEAD
-=======
-
->>>>>>> c1a4d440
         if self.runner_name and name:
             self.lutris_config.config_type = 'game'
-<<<<<<< HEAD
             if not self.lutris_config.game:
                 self.lutris_config.game = slugify(name)
-=======
-            self.lutris_config["realname"] = name
-            self.lutris_config["runner"] = self.runner_name
->>>>>>> c1a4d440
             self.lutris_config.save()
             self.slug = self.lutris_config.game
             runner_class = lutris.runners.import_runner(self.runner_name)
