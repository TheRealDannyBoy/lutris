import os
<<<<<<< HEAD
import gi
gi.require_version('WebKit2', '4.0')

from gi.repository import WebKit2
from gi.repository import GLib, Gtk, Gdk, GObject
=======
from gi.repository import GLib, Gtk, GObject
>>>>>>> 28e779d5

from lutris import api, pga, runtime, settings
from lutris.gui.widgets.download_progress import DownloadProgressBox
from lutris.gui.widgets.dialogs import Dialog
from lutris.gui.logwindow import LogTextView
from lutris.util import datapath
from lutris.util.system import open_uri
from lutris.util.log import logger


class GtkBuilderDialog(GObject.Object):

    def __init__(self, parent=None, **kwargs):
        super().__init__()
        ui_filename = os.path.join(datapath.get(), 'ui',
                                   self.glade_file)
        if not os.path.exists(ui_filename):
            raise ValueError("ui file does not exists: %s" % ui_filename)

        self.builder = Gtk.Builder()
        self.builder.add_from_file(ui_filename)
        self.dialog = self.builder.get_object(self.dialog_object)

        self.builder.connect_signals(self)
        if parent:
            self.dialog.set_transient_for(parent)
        self.dialog.show_all()
        self.dialog.connect("delete-event", lambda *x: x[0].destroy())
        self.initialize(**kwargs)

    def initialize(self, **kwargs):
        pass

    def on_close(self, *args):
        self.dialog.destroy()

    def on_response(self, widget, response):
        if response == Gtk.ResponseType.DELETE_EVENT:
            try:
                self.dialog.hide()
            except AttributeError:
                pass


class AboutDialog(GtkBuilderDialog):
    glade_file = 'about-dialog.ui'
    dialog_object = "about_dialog"

    def initialize(self):
        self.dialog.set_version(settings.VERSION)


class NoticeDialog(Gtk.MessageDialog):
    """Display a message to the user."""
    def __init__(self, message, parent=None):
        super().__init__(buttons=Gtk.ButtonsType.OK, parent=parent)
        self.set_markup(message)
        self.run()
        self.destroy()


class ErrorDialog(Gtk.MessageDialog):
    """Display an error message."""
    def __init__(self, message, secondary=None, parent=None):
        super().__init__(buttons=Gtk.ButtonsType.OK, parent=parent)
        self.set_markup(message)
        if secondary:
            self.format_secondary_text(secondary)
        self.run()
        self.destroy()


class QuestionDialog(Gtk.MessageDialog):
    """Ask the user a question."""
    YES = Gtk.ResponseType.YES
    NO = Gtk.ResponseType.NO

    def __init__(self, settings):
        super().__init__(
            message_type=Gtk.MessageType.QUESTION,
            buttons=Gtk.ButtonsType.YES_NO
        )
        self.set_markup(settings['question'])
        self.set_title(settings['title'])
        self.result = self.run()
        self.destroy()


class DirectoryDialog(Gtk.FileChooserDialog):
    """Ask the user to select a directory."""
    def __init__(self, message, parent=None):
        super().__init__(
            title=message,
            action=Gtk.FileChooserAction.SELECT_FOLDER,
            buttons=('_Cancel', Gtk.ResponseType.CLOSE,
                     '_OK', Gtk.ResponseType.OK),
            parent=parent
        )
        self.result = self.run()
        self.folder = self.get_current_folder()
        self.destroy()


class FileDialog(Gtk.FileChooserDialog):
    """Ask the user to select a file."""
    def __init__(self, message=None, default_path=None):
        self.filename = None
        if not message:
            message = "Please choose a file"
        super().__init__(
            message, None, Gtk.FileChooserAction.OPEN,
            ('_Cancel', Gtk.ResponseType.CANCEL,
             '_OK', Gtk.ResponseType.OK)
        )
        if default_path and os.path.exists(default_path):
            self.set_current_folder(default_path)
        self.set_local_only(False)
        response = self.run()
        if response == Gtk.ResponseType.OK:
            self.filename = self.get_filename()

        self.destroy()


class DownloadDialog(Gtk.Dialog):
    """Dialog showing a download in progress."""
    def __init__(self, url=None, dest=None, title=None, label=None,
                 downloader=None):
        Gtk.Dialog.__init__(self, title or "Downloading file")
        self.set_size_request(485, 104)
        self.set_border_width(12)
        params = {'url': url,
                  'dest': dest,
                  'title': label or "Downloading %s" % url}
        self.download_box = DownloadProgressBox(params, downloader=downloader)

        self.download_box.connect('complete', self.download_complete)
        self.download_box.connect('cancel', self.download_cancelled)
        self.connect('response', self.on_response)

        self.get_content_area().add(self.download_box)
        self.show_all()
        self.download_box.start()

    def download_complete(self, _widget, _data):
        self.response(Gtk.ResponseType.OK)
        self.destroy()

    def download_cancelled(self, _widget, data):
        self.response(Gtk.ResponseType.CANCEL)
        self.destroy()

    def on_response(self, dialog, response):
        if response == Gtk.ResponseType.DELETE_EVENT:
            self.download_box.downloader.cancel()
            self.destroy()


class InstallOrPlayDialog(Gtk.Dialog):
    def __init__(self, game_name):
        Gtk.Dialog.__init__(self, "%s is already installed" % game_name)
        self.connect("delete-event", lambda *x: self.destroy())

        self.action = None
        self.action_confirmed = False

        self.set_size_request(320, 120)
        self.set_border_width(12)
        vbox = Gtk.Box.new(Gtk.Orientation.VERTICAL, 6)
        self.get_content_area().add(vbox)

        play_button = Gtk.RadioButton.new_with_label_from_widget(None, "Launch game")
        play_button.connect('toggled', self.on_button_toggled, "play")
        vbox.pack_start(play_button, False, False, 0)
        install_button = Gtk.RadioButton.new_from_widget(play_button)
        install_button.set_label("Install the game again")
        install_button.connect('toggled', self.on_button_toggled, "install")
        vbox.pack_start(install_button, False, False, 0)

        confirm_button = Gtk.Button("OK")
        confirm_button.connect('clicked', self.on_confirm)
        vbox.pack_start(confirm_button, False, False, 0)

        self.show_all()
        self.run()

    def on_button_toggled(self, button, action):
        self.action = action

    def on_confirm(self, button):
        self.action_confirmed = True
        self.destroy()


class RuntimeUpdateDialog(Gtk.Dialog):
    """Dialog showing the progress of ongoing runtime update."""
    def __init__(self, parent=None):
        Gtk.Dialog.__init__(self, "Runtime updating", parent=parent)
        self.set_size_request(360, 104)
        self.set_border_width(12)
        progress_box = Gtk.Box()
        self.progressbar = Gtk.ProgressBar()
        self.progressbar.set_margin_top(40)
        self.progressbar.set_margin_bottom(40)
        self.progressbar.set_margin_right(20)
        self.progressbar.set_margin_left(20)
        progress_box.pack_start(self.progressbar, True, True, 0)
        self.get_content_area().add(progress_box)
        GLib.timeout_add(200, self.on_runtime_check)
        self.show_all()

    def on_runtime_check(self, *args, **kwargs):
        self.progressbar.pulse()
        if not runtime.is_updating():
            self.response(Gtk.ResponseType.OK)
            self.destroy()
            return False
        return True


class PgaSourceDialog(GtkBuilderDialog):
    glade_file = 'dialog-pga-sources.ui'
    dialog_object = 'pga_dialog'

    def __init__(self):
        super().__init__()

        # GtkBuilder Objects
        self.sources_selection = self.builder.get_object("sources_selection")
        self.sources_treeview = self.builder.get_object("sources_treeview")
        self.remove_source_button = self.builder.get_object(
            "remove_source_button"
        )

        # Treeview setup
        self.sources_liststore = Gtk.ListStore(str)
        renderer = Gtk.CellRendererText()
        renderer.set_padding(4, 10)
        uri_column = Gtk.TreeViewColumn("URI", renderer, text=0)
        self.sources_treeview.append_column(uri_column)
        self.sources_treeview.set_model(self.sources_liststore)
        sources = pga.read_sources()
        for index, source in enumerate(sources):
            self.sources_liststore.append((source, ))

        self.remove_source_button.set_sensitive(False)
        self.dialog.show_all()

    @property
    def sources_list(self):
        return [source[0] for source in self.sources_liststore]

    def on_apply(self, widget, data=None):
        pga.write_sources(self.sources_list)
        self.on_close(widget, data)

    def on_add_source_button_clicked(self, widget, data=None):
        chooser = Gtk.FileChooserDialog(
            "Select directory", self.dialog,
            Gtk.FileChooserAction.SELECT_FOLDER,
            ('_Cancel', Gtk.ResponseType.CANCEL,
             '_OK', Gtk.ResponseType.OK)
        )
        chooser.set_local_only(False)
        response = chooser.run()
        if response == Gtk.ResponseType.OK:
            uri = chooser.get_uri()
            if uri not in self.sources_list:
                self.sources_liststore.append((uri, ))
        chooser.destroy()

    def on_remove_source_button_clicked(self, widget, data=None):
        """Remove a source."""
        (model, treeiter) = self.sources_selection.get_selected()
        if treeiter:
            # TODO : Add confirmation
            model.remove(treeiter)

    def on_sources_selection_changed(self, widget, data=None):
        """Set sentivity of remove source button."""
        (model, treeiter) = self.sources_selection.get_selected()
        self.remove_source_button.set_sensitive(treeiter is not None)


class ClientLoginDialog(GtkBuilderDialog):
    glade_file = 'dialog-lutris-login.ui'
    dialog_object = 'lutris-login'
    __gsignals__ = {
        'connected': (GObject.SignalFlags.RUN_LAST, None,
                      (GObject.TYPE_PYOBJECT,)),
        'cancel': (GObject.SignalFlags.RUN_LAST, None,
                   (GObject.TYPE_PYOBJECT,))
    }

    def __init__(self, parent):
        super().__init__(parent=parent)

        self.parent = parent
        self.username_entry = self.builder.get_object('username_entry')
        self.password_entry = self.builder.get_object('password_entry')

        cancel_button = self.builder.get_object('cancel_button')
        cancel_button.connect('clicked', self.on_close)
        connect_button = self.builder.get_object('connect_button')
        connect_button.connect('clicked', self.on_connect)

    def get_credentials(self):
        username = self.username_entry.get_text()
        password = self.password_entry.get_text()
        return (username, password)

    def on_username_entry_activate(self, widget):
        if all(self.get_credentials()):
            self.on_connect(None)
        else:
            self.password_entry.grab_focus()

    def on_password_entry_activate(self, widget):
        if all(self.get_credentials()):
            self.on_connect(None)
        else:
            self.username_entry.grab_focus()

    def on_connect(self, widget):
        username, password = self.get_credentials()
        token = api.connect(username, password)
        if not token:
            NoticeDialog("Login failed", parent=self.parent)
        else:
            self.emit('connected', username)
            self.dialog.destroy()


class ClientUpdateDialog(GtkBuilderDialog):
    glade_file = 'dialog-client-update.ui'
    dialog_object = "client_update_dialog"

    def on_open_downloads_clicked(self, _widget):
        open_uri("http://lutris.net")


class NoInstallerDialog(Gtk.MessageDialog):
    MANUAL_CONF = 1
    NEW_INSTALLER = 2
    EXIT = 4

    def __init__(self, parent=None):
        Gtk.MessageDialog.__init__(self, parent, 0, Gtk.MessageType.ERROR,
                                   Gtk.ButtonsType.NONE,
                                   "Unable to install the game")
        self.format_secondary_text("No installer is available for this game")
        self.add_buttons("Configure manually", self.MANUAL_CONF,
                         "Write installer", self.NEW_INSTALLER,
                         "Close", self.EXIT)
        self.result = self.run()
        self.destroy()


class WebConnectDialog(Dialog):
    """Login form for external services"""

    def __init__(self, service, parent=None):

        self.context = WebKit2.WebContext.new()
        WebKit2.CookieManager.set_persistent_storage(self.context.get_cookie_manager(),
                                                     service.credentials_path,
                                                     WebKit2.CookiePersistentStorage(0))
        self.service = service

        super(WebConnectDialog, self).__init__(title=service.name, parent=parent)
        self.set_border_width(0)
        self.set_default_size(390, 425)

        self.webview = WebKit2.WebView.new_with_context(self.context)
        self.webview.load_uri(service.login_url)
        self.webview.connect('load-changed', self.on_navigation)
        self.vbox.pack_start(self.webview, True, True, 0)

        self.show_all()

    def on_navigation(self, widget, load_event):
        if load_event == WebKit2.LoadEvent.FINISHED:
            uri = widget.get_uri()
            if uri.startswith(self.service.redirect_uri):
                self.service.request_token(uri)
                self.destroy()


class InstallerSourceDialog(Gtk.Dialog):
    """Show install script source"""

    def __init__(self, code, name, parent):
        Gtk.Dialog.__init__(self, "Install script for {}".format(name), parent=parent)
        self.set_size_request(500, 350)
        self.set_border_width(0)

        self.scrolled_window = Gtk.ScrolledWindow()
        self.scrolled_window.set_hexpand(True)
        self.scrolled_window.set_vexpand(True)

        source_buffer = Gtk.TextBuffer()
        source_buffer.set_text(code)

        source_box = LogTextView(source_buffer, autoscroll=False)

        self.get_content_area().add(self.scrolled_window)
        self.scrolled_window.add(source_box)

        close_button = Gtk.Button("OK")
        close_button.connect('clicked', self.on_close)
        self.get_content_area().add(close_button)

        self.show_all()

    def on_close(self, *args):
        self.destroy()<|MERGE_RESOLUTION|>--- conflicted
+++ resolved
@@ -1,13 +1,9 @@
 import os
-<<<<<<< HEAD
 import gi
 gi.require_version('WebKit2', '4.0')
 
 from gi.repository import WebKit2
-from gi.repository import GLib, Gtk, Gdk, GObject
-=======
 from gi.repository import GLib, Gtk, GObject
->>>>>>> 28e779d5
 
 from lutris import api, pga, runtime, settings
 from lutris.gui.widgets.download_progress import DownloadProgressBox
@@ -15,7 +11,6 @@
 from lutris.gui.logwindow import LogTextView
 from lutris.util import datapath
 from lutris.util.system import open_uri
-from lutris.util.log import logger
 
 
 class GtkBuilderDialog(GObject.Object):
